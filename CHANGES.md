# Release History

## X.Y.Z (YYYY-MM-DD)

<<<<<<< HEAD
## 0.7.0 (2021-MM-DD)

- ENH: Implementing RADARSAT-Constellation products (as `RCM`)
- ENH: Adding `RH`, `RV`, `RH_DSPK` and `RV_DSPK` SAR bands
- ENH: Loading by size -> round resolution to the closest meter (or decimeter for resolution < 1.0m)
- FIX: Fix band name with complex resolutions
- FIX: Fixing minor bug in RADARSAT-2 data when looking for product type
- FIX: Fixing SAR band search in BEAM-DIMAP files
- FIX: Fixing python version in environment.yml
- CI: Adding a test loading invalid band name
=======
## 0.6.4 (2021-09-15)

- FIX: Sentinel-3 band mapping (`Coastal Aerosol` <-> `03`, `BLUE` <-> `04`)
- DOC: Adding an interactive graph for optical band mapping
>>>>>>> cf64ff66

## 0.6.3 (2021-09-10)

- ENH: Load works with string bands (`prod.load('BLUE')`)
- FIX: Fixing missing `_remove_tmp_process` for products needing extraction
- FIX: Remove multi converting for Sentinel-3

## 0.6.2 (2021-09-10)

- FIX: Better handling of archives for products that needs extraction
- FIX: TerraSAR-X products need to be extracted to be processed by SNAP !

## 0.6.1 (2021-09-10)

- FIX: Fixing critical bug for Sentinel-3 (mapping between clean bands and SNAP bands)

## 0.6.0 (2021-09-02)

- ENH: Ensuring EOReader supports Dask
- FIX: Fixing and adding BAIS2 index in alias
- FIX: Fixing GLI index
- FIX: Fixing a bug when writing reprojected DIMAP band
- FIX: Fixing a bug with SCS Cosmo-SkyMed data
- DOC: Adding a DASK notebook
- DOC: Updating notebooks

## 0.5.0 (2021-08-24)

- ENH: Adding the [BAIS2](https://www.researchgate.net/publication/323964124_BAIS2_Burned_Area_Index_for_Sentinel-2)
  index
- ENH: Read metadata/namespaces only once and store it as a private member. Keep accessing it through the `read_mtd`
  function (#9)
  **WARNING**: Breaking change for Landsat: `read_mtd()` loses the argument `force_pd=True` as it always returns an
  Etree
- ENH: Reads Sentinel-3 global attributes as metadata:
    - `absolute_orbit_number`
    - `comment`
    - `contact`
    - `creation_time`
    - `history`
    - `institution`
    - `netCDF_version`
    - `product_name`
    - `references`
    - `resolution`
    - `source`
    - `start_offset`
    - `start_time`
    - `stop_time`
    - `title`
    - `ac_subsampling_factor` (`OLCI` only)
    - `al_subsampling_factor` (`OLCI` only)
    - `track_offset` (`SLSTR` only)
- ENH: Refining Despeckle Graph (#6) to use a more usual filter (`Refined Lee`)
- ENH: Allowing the user to open the datatake metadata for Sentinel-2 products
- FIX: Decoupling classic metadata reading from the name as EOReader accepts now modified product names (#9)
- FIX: Better handling of cloud-stored DEM (raising an exception for non-ortho DIMAP data as GDAL and rasterio does not
  handle that case)
- FIX: `environment.yml` to respect the stricter use of `file:` syntax.
  See [here](https://stackoverflow.com/questions/68571543/using-a-pip-requirements-file-in-a-conda-yml-file-throws-attributeerror-fileno)
  for more information.
- FIX: Fixing bug when opening an archive product with `name` mode and nested dictionary (when looking for a filename
  instead of the directory name)
- CI: Fixing `test_dems_https` and resetting DEM afterwards
- CI: Fixing DEM and ds2 database management
- DOC: Adding a FAQ page and enhancing the Main Features page (#3)
- DOC: Read Metadata has its own paragraph in Main Features

## 0.4.8 (2021-07-23)

- ENH: Allowing `stack` to take single band in input instead of a list
- FIX: Fixing a regression loading optical bands which have been previously cleaned (Landsat, Theia, possibly
  PlanetScope)
- FIX: `load` and `stack` always returns `float32` arrays
- CI: Testing if loading 2 times a band gives the same result

## 0.4.7.post0 (2021-07-23)

- Fixing a regression loading Landsat bands which have been previously cleaned

## 0.4.7 (2021-07-23)

- ENH: Adding a `default_transform` function returning data from default band (without warping it) -> *
  mapping `calculate_default_transform` from `rasterio`*
- ENH: Adding a `clean_tmp` function allowing the user to clean the product's temporary output by hand
- ENH: Simplifying DEM warping code
- FIX: `DIMAP` products return always projected (in UTM) default bands (`get_default_band_path`
  uses `_get_default_utm_band`)
- FIX: Theia Footprint returns a `GeoDataFrame` instead of a `GeoSeries`
- FIX: Better management of the `size` keyword with `load` and `stack` functions
- FIX: Landsat retrieval of multipart cleaned bands (like `SWIR_1`)
- FIX: Some typehints fixes
- FIX: Sentinel-3 open sun angles with NetCDF files stored in the cloud
- FIX: Silently pass the writing of clean bands if we cannot (like if permission error)
- CI: Do not reinstall everything if not needed (only PyYAML)
- CI: renaming `build` stage into `lint`
- CI: simplifying geometry comparison
- CI: Testing the `size` keyword for every sensor

## 0.4.6 (2021-07-19)

- FIX: Fixing no data for Sentinel-3 cloud bands
- FIX: In alias: `DeprecationWarning: using non-Enums in containment checks will raise TypeError in Python 3.8`
- CI: Set default S3 client to point to unistra's bucket
- CI: Tox SNAP relay S3_DB_URL_ROOT

## 0.4.5 (2021-07-13)

- Adding condensed name in the search when loading S3-SLSTR clouds
- FIX: Fixing no data for Sentinel-3 bands processed by SNAP
- FIX: Fix bug when stack path's directory doesn't exist

## 0.4.4 (2021-07-13)

- Do not verbose empty lists when loading optical bands
- Sentinel-3: Bands processed by SNAP are written with the condensed name as suffix

## 0.4.3.post1 (2021-07-08)

- BUG: Fixing another bug for DEM_PATH using S3 Paths
- Add a DOI

## 0.4.3.post0 (2021-07-08)

- BUG: Fixing DEM_PATH using S3 Paths

## 0.4.3 (2021-07-05)

- [DIMAP Products] Optimizing loading cloud bands
- `stack` accepts `**kwargs` in order to pass options to `rioxarray.to_raster()`
- Fixing not found masks with S3+zip Sentinel-2 products
- [CI] BUG: Fixing network directories with pathlib
- Fixing some type hints

## 0.4.2 (2021-07-01)

- Feature: Enabling the use of products stored in the cloud
  (S3, S3 compatible storage, Google, Azure...) through [`cloudpathlib`](https://cloudpathlib.drivendata.org/)
- Enhancement: Using correct band names in long_name
- CI: Use pre-computed cleaned band if existing
- Doc: Adding examples for using S3 data, especially for S3 compatible storage

## 0.4.1.post0 (2021-06-21)

- Bug fix: cloud mask values were inverted in Sentinel-2 cloud masks
- Bug fix: Landsat collection 2 cloud masks are now OK

## 0.4.1 (2021-06-21)

- Improving stacks saved as uint16:
    - Only satellite bands and index are scaled (*10.000)
    - DEM bands are just rounded
    - Cloud bands (booleans) are saved as is
- Fixing a rasterization bug affecting S2 and DIMAP masks, happening when the vectors have another size than the image
- Adding a warning on bad georeferencing when using GS and GT Landsat products
- Minor updates in documentation and code

## 0.4.0 (2021-06-10)

### Features

- Adding **THR** data support:
    - **PlanetScope**
    - **Pleiades**
    - **SPOT 6-7**
- [SAR] Better handling of SNAP DEMs (using External DEM and other available SNAP DEMs)

### Fix

- More robust way of looking for `data` directory
- Bug fix in `stack` that causes some bands to be inexplicably empty sometimes
- Bug fix in `alias.isindex`
- Forcing extent to UTM

### Optimizations

- Write clean bands on disk to avoid redoing invalid pixel computation and allow the user to remove them on deletion
- `prod.has_bands` / `prod.get_existing_bands` do not orthorectify/despeckle SAR bands anymore

### CI

- Adding a bimonthly test for SNAP processes

### Documentation

- Adding two new notebooks (SAR and VHR data)
- Completing the documentation

## 0.3.4 (2021-05-28)

- **Feature**: Introduced support for DEM files from web urls (starting with http(s)://)
- **Bug resolution**: Landsat Zenith angle computation (mixing elevation and zenith angle)
- **API change**: `read_mtd()` returns a dict for the namespace map in order to manage multi namespace XMLs
- **Signature change (invisible)**: Adding the band name in `_read_band()` to allow loading stacked bands
- **CI**: Adding weekly tests (`tox` on Python 3.7, 3.8, 3.9 on Linux and Windows)
- **Doc**: Updating documentation, setting DEM path as an environment variable

## 0.3.3 (2021-05-21)

- Migrating documentation to sphinx and readthedocs
- Refactoring documentation and ReadMe
- Bug correction when loading invalid masks for S2 sensor (fiona.errors.UnsupportedGeometryTypeError)

## 0.3.2.post2 (2021-05-04)

- Bug when reading cloud mask on Linux
- Log update in `product._check_dem_path()`
- README & documentation updates

## 0.3.2.post1 (2021-05-04)

- Do not use psutil in requirements and setup.py
- Typo in setup.py

## 0.3.2 (2021-05-04)

- In case of DEM bands, checks if the DEM is set and exists and raise an exception if not
- Setting minimum versions in setup.py and in requirements.txt
- ReadMe improvement
- Updating docs

## 0.3.1-post2 (2021-05-03)

- Bug in NDVI formula, typo when passing to xarray

## 0.3.1-post1 (2021-04-30)

- Correcting a broken link in setup.py
- Setting a minimum version of sertit
- Footprint:
    - Fixing a bug in the default function
    - Optimization for S2 and S2-Theia sensors
    - Fixing L7 footprint which was too complex due to nodata stripes
- CI:
    - Testing footprints and extent
    - Resolving non update of gitlab documentation
    - Changing the resolution of CI processes (to a multiple of the real resolution to speed up the computation)

## 0.3.1 (2021-04-29)

- Multiple optimizations when reading and processing the bands
- Bug resolutions:
    - S2-Theia masks
    - SAR DSPK bands always recomputed
    - SAR nodata set to 0 as SNAP expects it
    - Bad mask nodata setting when computing invalid pixels
    - Interverted default resolution between L4/5 MSS and TM sensors
- Removing useless logs when missing DEM but no computed DEM bands
- Adding copyright headers to every python files
- Fixing and adding examples

## 0.3.0 (2021-04-28)

- Going Open Source<|MERGE_RESOLUTION|>--- conflicted
+++ resolved
@@ -2,7 +2,6 @@
 
 ## X.Y.Z (YYYY-MM-DD)
 
-<<<<<<< HEAD
 ## 0.7.0 (2021-MM-DD)
 
 - ENH: Implementing RADARSAT-Constellation products (as `RCM`)
@@ -13,12 +12,11 @@
 - FIX: Fixing SAR band search in BEAM-DIMAP files
 - FIX: Fixing python version in environment.yml
 - CI: Adding a test loading invalid band name
-=======
+
 ## 0.6.4 (2021-09-15)
 
 - FIX: Sentinel-3 band mapping (`Coastal Aerosol` <-> `03`, `BLUE` <-> `04`)
 - DOC: Adding an interactive graph for optical band mapping
->>>>>>> cf64ff66
 
 ## 0.6.3 (2021-09-10)
 
