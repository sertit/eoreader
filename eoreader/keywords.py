--- conflicted
+++ resolved
@@ -29,11 +29,8 @@
     "ICEYE_USE_SLC",
     "TO_REFLECTANCE",
     "ASSOCIATED_BANDS",
-<<<<<<< HEAD
     "WRITE_LIA_KW",
-=======
     "EXO_KW",
->>>>>>> 4b295964
 ]
 
 SLSTR_RAD_ADJUST = "slstr_radiance_adjustment"
