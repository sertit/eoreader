# -*- coding: utf-8 -*-
# Copyright 2021, SERTIT-ICube - France, https://sertit.unistra.fr/
# This file is part of eoreader project
#     https://github.com/sertit/eoreader
#
# Licensed under the Apache License, Version 2.0 (the "License");
# you may not use this file except in compliance with the License.
# You may obtain a copy of the License at
#
#     http://www.apache.org/licenses/LICENSE-2.0
#
# Unless required by applicable law or agreed to in writing, software
# distributed under the License is distributed on an "AS IS" BASIS,
# WITHOUT WARRANTIES OR CONDITIONS OF ANY KIND, either express or implied.
# See the License for the specific language governing permissions and
# limitations under the License.
"""
**EOReader** library
"""
<<<<<<< HEAD
__version__ = "0.7.0"
=======
__version__ = "0.6.2"
>>>>>>> 610cfd49
__title__ = "eoreader"
__description__ = (
    "Remote-sensing opensource python library reading optical and SAR sensors, "
    "loading and stacking bands, clouds, DEM and index."
)
__author__ = "ICube-SERTIT"
__author_email__ = "dev-sertit@unistra.fr"
__url__ = "https://github.com/sertit/eoreader"
__license__ = "Apache 2.0"
__copyright__ = "Copyright 2021, SERTIT-ICube - France, https://sertit.unistra.fr/"
__documentation__ = "https://eoreader.readthedocs.io"<|MERGE_RESOLUTION|>--- conflicted
+++ resolved
@@ -17,11 +17,7 @@
 """
 **EOReader** library
 """
-<<<<<<< HEAD
-__version__ = "0.7.0"
-=======
 __version__ = "0.6.2"
->>>>>>> 610cfd49
 __title__ = "eoreader"
 __description__ = (
     "Remote-sensing opensource python library reading optical and SAR sensors, "
