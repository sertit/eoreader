# -*- coding: utf-8 -*-
# Copyright 2023, SERTIT-ICube - France, https://sertit.unistra.fr/
# This file is part of eoreader project
#     https://github.com/sertit/eoreader
#
# Licensed under the Apache License, Version 2.0 (the "License");
# you may not use this file except in compliance with the License.
# You may obtain a copy of the License at
#
#     http://www.apache.org/licenses/LICENSE-2.0
#
# Unless required by applicable law or agreed to in writing, software
# distributed under the License is distributed on an "AS IS" BASIS,
# WITHOUT WARRANTIES OR CONDITIONS OF ANY KIND, either express or implied.
# See the License for the specific language governing permissions and
# limitations under the License.
"""
COSMO-SkyMed 2nd Generation products.
More info `here <https://egeos.my.salesforce.com/sfc/p/#1r000000qoOc/a/69000000JXxZ/WEEbowzi5cmY8vLqyfAAMKZ064iN1eWw_qZAgUkTtXI>`_.
"""
import logging
import os
import tempfile
from datetime import datetime
from enum import unique
from io import BytesIO
from pathlib import Path
from typing import Union

import geopandas as gpd
import h5netcdf
import numpy as np
import rasterio
import xarray as xr
from cloudpathlib import AnyPath, CloudPath
from lxml import etree
from lxml.builder import E
from rasterio import merge
from sertit import files, rasters, rasters_rio, strings, vectors
from sertit.misc import ListEnum
from shapely.geometry import Polygon, box

from eoreader import DATETIME_FMT, EOREADER_NAME, cache
from eoreader.exceptions import InvalidProductError
from eoreader.products import SarProduct, SarProductType
from eoreader.products.product import OrbitDirection
from eoreader.products.sar.sar_product import SAR_PREDICTOR

LOGGER = logging.getLogger(EOREADER_NAME)


@unique
class CosmoProductType(ListEnum):
    """
    COSMO-SkyMed (both generations) products types.

    The product classed are not specified here.

    More info
    `here <https://egeos.my.salesforce.com/sfc/p/#1r000000qoOc/a/69000000JXxZ/WEEbowzi5cmY8vLqyfAAMKZ064iN1eWw_qZAgUkTtXI>`_.
    """

    RAW = "RAW"
    """Level 0"""

    SCS = "SCS"
    """Level 1A, Single-look Complex Slant"""

    DGM = "DGM"
    """Level 1B, Detected Ground Multi-look"""

    GEC = "GEC"
    """Level 1C, Geocoded Ellipsoid Corrected"""

    GTC = "GTC"
    """Level 1D, Geocoded Terrain Corrected"""


class CosmoProduct(SarProduct):
    """
    Class for COSMO-SkyMed (both generations) Products
    More info
    `here <https://egeos.my.salesforce.com/sfc/p/#1r000000qoOc/a/69000000JXxZ/WEEbowzi5cmY8vLqyfAAMKZ064iN1eWw_qZAgUkTtXI>`_.
    """

    def __init__(
        self,
        product_path: Union[str, CloudPath, Path],
        archive_path: Union[str, CloudPath, Path] = None,
        output_path: Union[str, CloudPath, Path] = None,
        remove_tmp: bool = False,
        **kwargs,
    ) -> None:
        try:
            product_path = AnyPath(product_path)
            self._img_path = next(product_path.glob("*.h5"))
        except IndexError as ex:
            raise InvalidProductError(
                f"Image file (*.h5) not found in {product_path}"
            ) from ex

        # Initialization from the super class
        super().__init__(product_path, archive_path, output_path, remove_tmp, **kwargs)

    def _pre_init(self, **kwargs) -> None:
        """
        Function used to pre_init the products
        (setting needs_extraction and so on)
        """
        # Private attributes
        self._raw_band_regex = "*_{}_*.h5"
        self._band_folder = self.path
        self.snap_filename = self._img_path.name

        # SNAP cannot process its archive
        self.needs_extraction = True

        # Get the number of swaths of this product
        with h5netcdf.File(self._img_path, phony_dims="access") as raw_h5:
            self.nof_swaths = len(list(raw_h5.groups))

        # Post init done by the super class
        super()._pre_init(**kwargs)

    @cache
    def wgs84_extent(self) -> gpd.GeoDataFrame:
        """
        Get the WGS84 extent of the file before any reprojection.
        This is useful when the SAR pre-process has not been done yet.

        .. code-block:: python

            >>> from eoreader.reader import Reader
            >>> path = r"1011117-766193"
            >>> prod = Reader().open(path)
            >>> prod.wgs84_extent()
                                                        geometry
            0  POLYGON ((108.09797 15.61011, 108.48224 15.678...

        Returns:
            gpd.GeoDataFrame: WGS84 extent as a gpd.GeoDataFrame

        """
        root, _ = self.read_mtd()

        # Open extent coordinates
        try:

            def from_str_to_arr(geo_coord: str):
                return np.array(strings.str_to_list(geo_coord), dtype=float)[:2][::-1]

            bl_corner = from_str_to_arr(root.findtext(".//GeoCoordBottomLeft"))
            br_corner = from_str_to_arr(root.findtext(".//GeoCoordBottomRight"))
            tl_corner = from_str_to_arr(root.findtext(".//GeoCoordTopLeft"))
            tr_corner = from_str_to_arr(root.findtext(".//GeoCoordTopRight"))

            if bl_corner is None:
                raise InvalidProductError("Invalid XML: missing extent.")

            extent_wgs84 = gpd.GeoDataFrame(
                geometry=[Polygon([tl_corner, tr_corner, br_corner, bl_corner])],
                crs=vectors.WGS84,
            )
        except ValueError:

            def from_str_to_arr(geo_coord: str):
                str_list = [
                    it
                    for it in strings.str_to_list(geo_coord, additional_separator="\n")
                    if "+" not in it
                ]

                # Create tuples of 2D coords
                coord_list = []
                coord = [0.0, 0.0]
                for it_id, it in enumerate(str_list):
                    if it_id % 3 == 0:
                        # Invert lat and lon
                        coord[1] = float(it)
                    elif it_id % 3 == 1:
                        # Invert lat and lon
                        coord[0] = float(it)
                    elif it_id % 3 == 2:
                        # Z coordinates: do not store it

                        # Append the last coordinates
                        coord_list.append(coord.copy())

                        # And reinit it
                        coord = [0.0, 0.0]

                return coord_list

            bl_corners = from_str_to_arr(root.findtext(".//GeoCoordBottomLeft"))
            br_corners = from_str_to_arr(root.findtext(".//GeoCoordBottomRight"))
            tl_corners = from_str_to_arr(root.findtext(".//GeoCoordTopLeft"))
            tr_corners = from_str_to_arr(root.findtext(".//GeoCoordTopRight"))

            if not bl_corners:
                raise InvalidProductError("Invalid XML: missing extent.")

            assert (
                len(bl_corners) == len(br_corners) == len(tl_corners) == len(tr_corners)
            )

            polygons = [
                Polygon(
                    [
                        tl_corners[coord_id],
                        tr_corners[coord_id],
                        br_corners[coord_id],
                        bl_corners[coord_id],
                    ]
                )
                for coord_id in range(len(bl_corners))
            ]
            extents_wgs84 = gpd.GeoDataFrame(
                geometry=polygons,
                crs=vectors.WGS84,
            )

            extent_wgs84 = gpd.GeoDataFrame(
                geometry=[box(*extents_wgs84.total_bounds)],
                crs=vectors.WGS84,
            )

        return extent_wgs84

    def _set_product_type(self) -> None:
        """Set products type"""
        # Get MTD XML file
        root, _ = self.read_mtd()

        # DGM_B, or SCS_B -> remove last 2 characters
        prod_type = root.findtext(".//ProductType")[:-2]
        if not prod_type:
            raise InvalidProductError("mode not found in metadata!")

        self.product_type = CosmoProductType.from_value(prod_type)

        if self.product_type == CosmoProductType.DGM:
            self.sar_prod_type = SarProductType.GDRG
        elif self.product_type == CosmoProductType.SCS:
            self.sar_prod_type = SarProductType.CPLX
        else:
            raise NotImplementedError(
                f"{self.product_type.value} product type is not available for {self.name}"
            )

    def get_datetime(self, as_datetime: bool = False) -> Union[str, datetime]:
        """
        Get the product's acquisition datetime, with format :code:`YYYYMMDDTHHMMSS` <-> :code:`%Y%m%dT%H%M%S`

        .. code-block:: python

            >>> from eoreader.reader import Reader
            >>> path = r"1011117-766193"
            >>> prod = Reader().open(path)
            >>> prod.get_datetime(as_datetime=True)
            datetime.datetime(2020, 10, 28, 22, 46, 25)
            >>> prod.get_datetime(as_datetime=False)
            '20201028T224625'

        Args:
            as_datetime (bool): Return the date as a datetime.datetime. If false, returns a string.

        Returns:
             Union[str, datetime.datetime]: Its acquisition datetime
        """
        if self.datetime is None:
            # Get MTD XML file
            root, _ = self.read_mtd()

            # Open identifier
            acq_date = root.findtext(".//SceneSensingStartUTC")
            if not acq_date:
                raise InvalidProductError("SceneSensingStartUTC not found in metadata!")

            # Convert to datetime
            # 2020-10-28 22:46:24.808662850
            # To many milliseconds (strptime accepts max 6 digits) -> needs to be cropped
            date = datetime.strptime(acq_date[:-3], "%Y-%m-%d %H:%M:%S.%f")
        else:
            date = self.datetime

        if not as_datetime:
            date = date.strftime(DATETIME_FMT)

        return date

    def _get_name_constellation_specific(self) -> str:
        """
        Set product real name from metadata

        Returns:
            str: True name of the product (from metadata)
        """
        # Get MTD XML file
        root, _ = self.read_mtd()

        # Open identifier
        name = files.get_filename(root.findtext(".//ProductName"))
        if not name:
            raise InvalidProductError("ProductName not found in metadata!")

        return name

    @cache
    def _read_mtd(self) -> (etree._Element, dict):
        """
        Read metadata and outputs the metadata XML root and its namespaces as a dict

        .. code-block:: python

            >>> from eoreader.reader import Reader
            >>> path = r"1001513-735093"
            >>> prod = Reader().open(path)
            >>> prod.read_mtd()
            (<Element DeliveryNote at 0x2454ad4ee88>, {})

        Returns:
            (etree._Element, dict): Metadata XML root and its namespaces
        """
        try:
            mtd_from_path = "DFDN_*.h5.xml"

            return self._read_mtd_xml(mtd_from_path)
        except InvalidProductError:
            try:
                field_map = {
                    # ProductInfo
                    "ProductName": "Product Filename",
                    # "ProductId": ,
                    "MissionId": "Mission ID",
                    # "UniqueIdentifier": ,
                    "ProductGenerationDate": "Product Generation UTC",
                    # "UserRequestId": ,
                    # "ServiceRequestName": ,
                    # ProductDefinitionData
                    "ProductType": "Product Type",
                    "SceneSensingStartUTC": "Scene Sensing Start UTC",
                    "SceneSensingStopUTC": "Scene Sensing Stop UTC",
                    # "GeoCoordTopRightEN": ,
                    "GeoCoordSceneCentre": "Scene Centre Geodetic Coordinates",
                    "SatelliteId": "Satellite ID",
                    "AcquisitionMode": "Acquisition Mode",
                    "LookSide": "Look Side",
                    "ProjectionId": "Projection ID",
                    "DeliveryMode": "Delivery Mode",
                    "AcquisitionStationId": "Acquisition Station ID",
                    # ProcessingInfo
                    # "ProcessingLevel":,
                    # ProductCharacteristics
                    "AzimuthGeometricResolution": "Azimuth Geometric Resolution",
                    "GroundRangeGeometricResolution": "Ground Range Geometric Resolution",
                }

                sbi_field_map = {
                    "GeoCoordBottomLeft": "Bottom Left Geodetic Coordinates",
                    "GeoCoordBottomRight": "Bottom Right Geodetic Coordinates",
                    "GeoCoordTopLeft": "Top Left Geodetic Coordinates",
                    "GeoCoordTopRight": "Top Right Geodetic Coordinates",
                    # "GeoCoordTopRightEN": "Top Right East-North",
                    "NearLookAngle": "Near Look Angle",
                    "FarLookAngle": "Far Look Angle",
                }

                def h5_to_str(h5_val):
                    str_val = str(h5_val)
                    str_val = str_val.replace("[", "")
                    str_val = str_val.replace("]", "")
                    return str_val

                with h5netcdf.File(self._img_path) as netcdf_ds:

                    # Create XML attributes
                    global_attr = []
                    for xml_attr, h5_attr in field_map.items():
                        try:
                            global_attr.append(
                                E(xml_attr, h5_to_str(netcdf_ds.attrs[h5_attr]))
                            )
                        except KeyError:
                            # CSG products don't have their ProductName in the h5 file...
                            if xml_attr == "ProductName":
                                global_attr.append(
                                    E(xml_attr, files.get_filename(self._img_path))
                                )

                    try:
                        # CSK products
                        sbi = netcdf_ds.groups["S01"].variables["SBI"]
                    except KeyError:
                        # CSG products
                        sbi = netcdf_ds.groups["S01"].variables["IMG"]

                    for xml_attr, h5_attr in sbi_field_map.items():
                        global_attr.append(E(xml_attr, h5_to_str(sbi.attrs[h5_attr])))

                    mtd = E.s3_global_attributes(*global_attr)
                    mtd_el = etree.fromstring(
                        etree.tostring(
                            mtd,
                            pretty_print=True,
                            xml_declaration=True,
                            encoding="UTF-8",
                        )
                    )

                return mtd_el, {}
            except KeyError:
                raise InvalidProductError(
                    "Missing the XML metadata file. Cannot read the product."
                )

    def get_quicklook_path(self) -> str:
        """
        Get quicklook path if existing.

        Returns:
            str: Quicklook path
        """
        qlk_path = (
            self._get_band_folder(writable=True) / f"{self.condensed_name}_QLK.tif"
        )
        if not qlk_path.is_file():
            with rasterio.open(str(self._img_path)) as ds:
                quicklook_paths = [subds for subds in ds.subdatasets if "QLK" in subds]

            if len(quicklook_paths) == 0:
                LOGGER.warning(f"No quicklook found in {self.condensed_name}")
            else:
                rasters.write(
                    rasters.read(quicklook_paths[0]),
                    qlk_path,
                    dtype=np.uint8,
                    nodata=255,
                )
                if len(quicklook_paths) > 1:
                    LOGGER.info(
                        "For now, only the quicklook of the first swath is taken into account."
                    )

        return str(qlk_path)

    @cache
    def get_orbit_direction(self) -> OrbitDirection:
        """
        Get cloud cover as given in the metadata

        .. code-block:: python

            >>> from eoreader.reader import Reader
            >>> path = r"S2A_MSIL1C_20200824T110631_N0209_R137_T30TTK_20200824T150432.SAFE.zip"
            >>> prod = Reader().open(path)
            >>> prod.get_orbit_direction().value
            "DESCENDING"

        Returns:
            OrbitDirection: Orbit direction (ASCENDING/DESCENDING)
        """
        # Get MTD XML file
        if isinstance(self.path, CloudPath):
            h5_xarr_path = BytesIO(self._img_path.read_bytes())
        else:
            h5_xarr_path = str(self._img_path)

        with xr.open_dataset(
            h5_xarr_path, phony_dims="access", engine="h5netcdf"
        ) as h5_xarr:
            # Get the orbit direction
            try:
                od = OrbitDirection.from_value(getattr(h5_xarr, "Orbit Direction"))

            except TypeError:
                raise InvalidProductError("Orbit Direction not found in metadata!")

        return od

    def _pre_process_sar(self, band, pixel_size: float = None, **kwargs) -> str:
        """
        Pre-process SAR data (geocoding...)

        Args:
            band (sbn): Band to preprocess
            pixel_size (float): Pixl size
            kwargs: Additional arguments

        Returns:
            str: Band path
        """
        with h5netcdf.File(self._img_path, phony_dims="access") as raw_h5:
<<<<<<< HEAD
            swaths = list(raw_h5.groups)
            if self.sar_prod_type == SarProductType.GDRG or len(swaths) == 1:
                return super()._pre_process_sar(band, pixel_size, **kwargs)
=======
            if self.sar_prod_type == SarProductType.GDRG or self.nof_swaths == 1:
                return super()._pre_process_sar(band, resolution, **kwargs)
>>>>>>> 71a6f60f
            else:
                LOGGER.warning(
                    "Currently, SNAP doesn't handle multiswath Cosmo-SkyMed products. This is a workaround. See https://github.com/sertit/eoreader/issues/78"
                )

                # For every swath, pre-process the swath array alone
                pp_swath_path = []
                for group in raw_h5.groups:
                    with tempfile.TemporaryDirectory() as tmp_dir:
                        LOGGER.debug(f"Processing {group}")

                        # Create a mock-up of a COSMO product with only one swath and handled by SNAP
                        prod_path = os.path.join(
                            tmp_dir, f"{files.get_filename(self._img_path)}.h5"
                        )
                        with h5netcdf.File(
                            prod_path, "w", phony_dims="access"
                        ) as group_h5:
                            # Basic layer
                            group_h5.attrs.update(raw_h5.attrs)

                            # Change the swath to S01 as it is the only one read by SNAP (and is mandatory for the file to be recognized)
                            new_group = "S01"
                            group_h5.create_group(new_group)
                            group_h5.groups[new_group].attrs.update(
                                raw_h5.groups[group].attrs
                            )

                            # Copy all variables
                            for var_name in raw_h5.groups[group].variables:
                                var = raw_h5.groups[group].variables[var_name]
                                group_h5.groups[new_group].create_variable(
                                    f"/{new_group}/{var_name}",
                                    dimensions=var.dimensions,
                                    dtype=var.dtype,
                                    data=var,
                                    chunks=var.chunks,
                                )
                                group_h5.groups[new_group].variables[
                                    var_name
                                ].attrs.update(var.attrs)

                            # Copy all groups
                            for grp_name in raw_h5.groups[group].groups:
                                grp = raw_h5.groups[group].groups[grp_name]
                                if grp_name not in group_h5.groups[new_group].groups:
                                    group_h5.groups[new_group].create_group(grp_name)
                                    group_h5.groups[new_group].groups[
                                        grp_name
                                    ].attrs.update(grp.attrs)

                        # Pre-process swath
                        pp_swath_path.append(
                            super()._pre_process_sar(
                                band,
                                pixel_size,
                                prod_path=prod_path,
                                suffix=group,
                                **kwargs,
                            )
                        )

                # Merge the swaths
                LOGGER.debug("Merging the swaths")
                pp_path = os.path.join(
                    self._get_band_folder(writable=True),
                    f"{self.condensed_name}_{band.value.upper()}.tif",
                )
                # Force GTiff to be used in SNAP
                # Don't use rasters.merge_gtiff because off the predictor and the nodata...
                try:
                    pp_ds = [rasterio.open(path) for path in pp_swath_path]
                    merged_array, merged_transform = merge.merge(pp_ds, **kwargs)
                    merged_meta = pp_ds[0].meta.copy()
                    merged_meta.update(
                        {
                            "driver": "GTiff",
                            "height": merged_array.shape[1],
                            "width": merged_array.shape[2],
                            "transform": merged_transform,
                        }
                    )
                finally:
                    for ds in pp_ds:
                        ds.close()

                # Write
                # WARNING: Set nodata to 0 here as it is the value wanted by SNAP !

                # SNAP fails with classic predictor !!! Set the predictor to the default value (1) !!!
                # Caused by: javax.imageio.IIOException: Illegal value for Predictor in TIFF file
                # https://forum.step.esa.int/t/exception-found-when-reading-compressed-tif/654/7
                rasters_rio.write(
                    merged_array,
                    merged_meta,
                    pp_path,
                    nodata=self._snap_no_data,
                    predictor=SAR_PREDICTOR,
                )

                return pp_path<|MERGE_RESOLUTION|>--- conflicted
+++ resolved
@@ -490,14 +490,9 @@
             str: Band path
         """
         with h5netcdf.File(self._img_path, phony_dims="access") as raw_h5:
-<<<<<<< HEAD
-            swaths = list(raw_h5.groups)
-            if self.sar_prod_type == SarProductType.GDRG or len(swaths) == 1:
-                return super()._pre_process_sar(band, pixel_size, **kwargs)
-=======
+
             if self.sar_prod_type == SarProductType.GDRG or self.nof_swaths == 1:
                 return super()._pre_process_sar(band, resolution, **kwargs)
->>>>>>> 71a6f60f
             else:
                 LOGGER.warning(
                     "Currently, SNAP doesn't handle multiswath Cosmo-SkyMed products. This is a workaround. See https://github.com/sertit/eoreader/issues/78"
