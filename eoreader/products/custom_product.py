# -*- coding: utf-8 -*-
# Copyright 2023, SERTIT-ICube - France, https://sertit.unistra.fr/
# This file is part of eoreader project
#     https://github.com/sertit/eoreader
#
# Licensed under the Apache License, Version 2.0 (the "License");
# you may not use this file except in compliance with the License.
# You may obtain a copy of the License at
#
#     http://www.apache.org/licenses/LICENSE-2.0
#
# Unless required by applicable law or agreed to in writing, software
# distributed under the License is distributed on an "AS IS" BASIS,
# WITHOUT WARRANTIES OR CONDITIONS OF ANY KIND, either express or implied.
# See the License for the specific language governing permissions and
# limitations under the License.
""" Class for custom products """
import logging
from datetime import datetime
from enum import unique
from pathlib import Path
from typing import Union

import geopandas as gpd
import numpy as np
import rasterio
import xarray as xr
from cloudpathlib import CloudPath
from lxml import etree
from lxml.builder import E
from rasterio import crs
from rasterio.enums import Resampling
<<<<<<< HEAD
from sertit import files, misc, rasters
=======
from sertit import files, logs, misc, rasters, vectors
>>>>>>> 466934d0
from sertit.misc import ListEnum

from eoreader import DATETIME_FMT, EOREADER_NAME, cache, utils
from eoreader.bands import (
    BandNames,
    SarBand,
    SarBandMap,
    SpectralBand,
    SpectralBandMap,
    is_sat_band,
    to_band,
)
from eoreader.exceptions import InvalidProductError
from eoreader.products.product import OrbitDirection, Product, SensorType
from eoreader.reader import Constellation
from eoreader.utils import simplify

LOGGER = logging.getLogger(EOREADER_NAME)


@unique
class CustomFields(ListEnum):
    """
    Custom fields, self-explanatory
    """

    NAME = "name"
    SENSOR_TYPE = "sensor_type"
    DATETIME = "datetime"
    BAND_MAP = "band_map"
    CONSTELLATION = "constellation"
    INSTRUMENT = "instrument"
    RES = "resolution"
    PIX_SIZE = "pixel_size"
    PROD_TYPE = "product_type"
    SUN_AZ = "sun_azimuth"
    SUN_ZEN = "sun_zenith"
    ORBIT_DIR = "orbit_direction"
    CC = "cloud_cover"


# -- CUSTOM
CUSTOM = "CUSTOM"


class CustomProduct(Product):
    """Custom products"""

    def __init__(
        self,
        product_path: Union[str, CloudPath, Path],
        archive_path: Union[str, CloudPath, Path] = None,
        output_path: Union[str, CloudPath, Path] = None,
        remove_tmp: bool = False,
        **kwargs,
    ) -> None:
        self.kwargs = kwargs
        """Custom kwargs"""

        # Initialization from the super class
        # (Custom products arte managing constellation on their own)
        super_kwargs = kwargs.copy()
        super_kwargs.pop("constellation", None)
        super().__init__(
            product_path, archive_path, output_path, remove_tmp, **super_kwargs
        )

    def _pre_init(self, **kwargs) -> None:
        """
        Function used to pre_init the products
        (setting needs_extraction and so on)
        """
        self.needs_extraction = False

        # -- Parse the kwargs
        misc.check_mandatory_keys(
            kwargs, [CustomFields.BAND_MAP.value, CustomFields.SENSOR_TYPE.value]
        )

        # Process kwargs
        for key in self.kwargs.keys():
            try:
                CustomFields.from_value(key)  # noqa
            except ValueError:
                LOGGER.warning(
                    f"{key} is not taken into account as it doesn't belong to the handled keys: {CustomFields.list_values()}"
                )

        # Sensor type
        self.sensor_type = SensorType.convert_from(
            kwargs.pop(CustomFields.SENSOR_TYPE.value)
        )[0]

    def _map_bands(self):
        """
        Map bands
        """
        if self.sensor_type == SensorType.OPTICAL:
            band_map = SpectralBandMap()
            band = SpectralBand
        else:
            band_map = SarBandMap()
            band = SarBand

        self.bands = band_map

        # Band map
        band_names = self.kwargs.pop(CustomFields.BAND_MAP.value)  # Shouldn't be empty
        assert isinstance(band_names, dict)

        band_map = {}
        for key, val in band_names.items():
            assert is_sat_band(key), "Custom bands should be satellite band"
            band_name = to_band(key)[0]
            band_map[band_name] = band(
                eoreader_name=band_name, name=band_name.value, id=val
            )

        self.bands.map_bands(band_map)

        # Test on the product
        with rasterio.open(str(self.get_default_band_path())) as ds:
            assert (
                len(band_names) == ds.count
            ), f"You should specify {ds.count} bands in band_map, not {len(band_names)} !"

    def _post_init(self, **kwargs) -> None:
        """
        Function used to post_init the products
        (setting product-type, band names and so on)
        """
        # Check CRS
        try:
            crs = self.crs()  # noqa
        except InvalidProductError as msg:
            LOGGER.warning(msg)

    def _get_name_constellation_specific(self) -> str:
        """
        Set product real name from metadata

        Returns:
            str: True name of the product (from metadata)
        """
        name = self.kwargs.get(CustomFields.NAME.value)
        if name is None:
            name = files.get_filename(self.path)
        return name

    def get_datetime(self, as_datetime: bool = False) -> str:
        """
        Set product real name from metadata

        Returns:
            str: True name of the product (from metadata)
        """

        # Datetime
        dt = self.kwargs.get(CustomFields.DATETIME.value)
        if dt is None:
            dt = datetime.now()
        if isinstance(dt, str):
            try:
                dt = datetime.fromisoformat(dt)
            except ValueError:
                dt = datetime.strptime(dt, "%Y%m%dT%H%M%S")
        assert isinstance(dt, datetime)

        if as_datetime:
            date = dt
        else:
            date = dt.strftime(DATETIME_FMT)

        return date

    def _get_constellation(self) -> Constellation:
        """Getter of the constellation"""
        const = self.kwargs.get(CustomFields.CONSTELLATION.value)
        if const is None:
            const = CUSTOM
        return Constellation.convert_from(const)[0]

    def _set_pixel_size(self) -> None:
        """
        Set product default pixel size (in meters)
        """
        pixel_size = self.kwargs.get(CustomFields.PIX_SIZE.value)
        if pixel_size is None and CustomFields.RES.value in self.kwargs:
            logs.deprecation_warning(
                "`resolution` is deprecated in favor of `pixel_size` to avoid confusion."
            )
            pixel_size = self.kwargs.pop(CustomFields.RES.value)

        if pixel_size is None:
            with rasterio.open(str(self.get_default_band_path())) as ds:
                self.pixel_size = ds.res[0]
        else:
            self.pixel_size = pixel_size

    def _set_instrument(self) -> None:
        """
        Set instrument
        """
        self.instrument = self.kwargs.get(CustomFields.INSTRUMENT.value)
        if self.instrument is None:
            self.instrument = CUSTOM

    def _set_product_type(self) -> None:
        """Set products type"""

        self.product_type = self.kwargs.get(CustomFields.PROD_TYPE.value)
        if self.product_type is None:
            self.product_type = CUSTOM

    def get_default_band(self) -> BandNames:
        """
        Get default band: the first one of the stack

        Returns:
            str: Default band
        """
        return list(self.get_existing_bands())[0]

    def get_default_band_path(self, **kwargs) -> Union[CloudPath, Path]:
        """
        Get default band path: the stack path.

        Args:
            kwargs: Additional arguments
        Returns:
            Union[CloudPath, Path]: Default band path
        """
        return self.path

    @cache
    def extent(self) -> gpd.GeoDataFrame:
        """
        Get UTM extent of stack.

        Returns:
            gpd.GeoDataFrame: Extent in UTM
        """
        # Get extent
        return rasters.get_extent(self.get_default_band_path()).to_crs(self.crs())

    @cache
    @simplify
    def footprint(self) -> gpd.GeoDataFrame:
        """
        Get UTM footprint of the products (without nodata, *in french == emprise utile*)

        .. code-block:: python

            >>> from eoreader.reader import Reader
            >>> path = r"S2A_MSIL1C_20200824T110631_N0209_R137_T30TTK_20200824T150432.SAFE.zip"
            >>> prod = Reader().open(path)
            >>> prod.footprint()
               index                                           geometry
            0      0  POLYGON ((199980.000 4500000.000, 199980.000 4...

        Returns:
            gpd.GeoDataFrame: Footprint as a GeoDataFrame
        """
        arr = rasters.read(self.get_default_band_path(), indexes=[1])
        return rasters.get_footprint(arr).to_crs(self.crs())

    @cache
    def crs(self) -> crs.CRS:
        """
        Get UTM projection of stack.

        Returns:
            crs.CRS: CRS object
        """
        with rasterio.open(str(self.path)) as ds:
            def_crs = ds.crs

        if def_crs.is_projected:
            pass
        else:
            extent_wgs84 = rasters.get_extent(self.get_default_band_path())

            # Get upper-left corner and deduce UTM proj from it
            raise InvalidProductError(
                "Only stacks with projected CRS can be processed! "
                f"Please reproject it to the corresponding UTM projection ({extent_wgs84.estimate_utm_crs()})!"
            )

        return def_crs

    def get_band_paths(
        self, band_list: list, pixel_size: float = None, **kwargs
    ) -> dict:
        """
        Get the stack path for each asked band

        Args:
            band_list (list): List of the wanted bands
            pixel_size (float): Band pixel size
            kwargs: Other arguments used to load bands

        Returns:
            dict: Dictionary containing the path of each queried band
        """
        band_paths = {}
        for band in band_list:
            band_paths[band] = self.path
        return band_paths

    def get_existing_band_paths(self) -> dict:
        """
        Get the stack path.

        Returns:
            dict: Dictionary containing the path of every orthorectified bands
        """
        existing_bands = self.get_existing_bands()
        return self.get_band_paths(band_list=existing_bands)

    def get_existing_bands(self) -> list:
        """
        Get the bands of the stack.

        Returns:
            list: List of existing bands in the products
        """
        return [name for name, nb in self.bands.items() if nb]

    # unused band_name (compatibility reasons)
    # pylint: disable=W0613
    def _read_band(
        self,
        path: Union[CloudPath, Path],
        band: BandNames = None,
        pixel_size: Union[tuple, list, float] = None,
        size: Union[list, tuple] = None,
        **kwargs,
    ) -> xr.DataArray:
        """
        Read band from disk.

        .. WARNING::
            Invalid pixels are not managed here

        Args:
            path (Union[CloudPath, Path]): Band path
            band (BandNames): Band to read
            pixel_size (Union[tuple, list, float]): Size of the pixels of the wanted band, in dataset unit (X, Y)
            size (Union[tuple, list]): Size of the array (width, height). Not used if pixel_size is provided.
            kwargs: Other arguments used to load bands
        Returns:
            xr.DataArray: Band xarray

        """
        return utils.read(
            path,
            pixel_size=pixel_size,
            size=size,
            resampling=Resampling.bilinear,
            indexes=[self.bands[band].id],
            **kwargs,
        ).astype(np.float32)

    def _load_bands(
        self,
        bands: Union[list, BandNames],
        pixel_size: float = None,
        size: Union[list, tuple] = None,
        **kwargs,
    ) -> dict:
        """
        Load bands as numpy arrays with the same pixel size (and same metadata).

        Args:
            bands (list, BandNames): List of the wanted bands
            pixel_size (float): Band pixel size in meters
            size (Union[tuple, list]): Size of the array (width, height). Not used if pixel_size is provided.
            kwargs: Other arguments used to load bands
        Returns:
            dict: Dictionary {band_name, band_xarray}
        """
        # Return empty if no band are specified
        if not bands:
            return {}

        # Get band paths
        if not isinstance(bands, list):
            bands = [bands]

        if pixel_size is None and size is not None:
            pixel_size = self._pixel_size_from_img_size(size)

        band_paths = self.get_band_paths(bands, pixel_size, **kwargs)

        # Open bands and get array (resampled if needed)
        band_arrays = {}
        for band_name, band_path in band_paths.items():
            band_arrays[band_name] = self._read_band(
                band_path, band=band_name, pixel_size=pixel_size, size=size, **kwargs
            )

        return band_arrays

    @cache
    def get_mean_sun_angles(self) -> (float, float):
        """
        Get Mean Sun angles (Azimuth and Zenith angles)

        .. code-block:: python

            >>> from eoreader.reader import Reader
            >>> path = r"S2A_MSIL1C_20200824T110631_N0209_R137_T30TTK_20200824T150432.SAFE.zip"
            >>> prod = Reader().open(path)
            >>> prod.get_mean_sun_angles()
            (149.148155074489, 32.6627897525474)

        Returns:
            (float, float): Mean Azimuth and Zenith angle
        """
        # Sun angles
        sun_az = self.kwargs.get(CustomFields.SUN_AZ.value)
        sun_zen = self.kwargs.get(CustomFields.SUN_ZEN.value)

        return sun_az, sun_zen

    def _compute_hillshade(
        self,
        dem_path: str = "",
        pixel_size: Union[float, tuple] = None,
        size: Union[list, tuple] = None,
        resampling: Resampling = Resampling.bilinear,
    ) -> Union[Path, CloudPath]:
        """
        Compute Hillshade mask

        Args:
            dem_path (str): DEM path, using EUDEM/MERIT DEM if none
            pixel_size (Union[float, tuple]): Pixel size in meters. If not specified, use the product pixel size.
            resampling (Resampling): Resampling method
            size (Union[tuple, list]): Size of the array (width, height). Not used if pixel_size is provided.
        Returns:
            Union[Path, CloudPath]: Hillshade mask path
        """
        sun_az, sun_zen = self.get_mean_sun_angles()
        if sun_az is not None and sun_zen is not None:
            # Warp DEM
            warped_dem_path = self._warp_dem(dem_path, pixel_size, size, resampling)

            # Get Hillshade path
            hillshade_name = (
                f"{self.condensed_name}_HILLSHADE_{files.get_filename(dem_path)}.tif"
            )

            hillshade_path, hillshade_exists = self._get_out_path(hillshade_name)
            if hillshade_exists:
                LOGGER.debug(
                    "Already existing hillshade DEM for %s. Skipping process.",
                    self.name,
                )
            else:
                LOGGER.debug("Computing hillshade DEM for %s", self.name)

                # Compute hillshade
                hillshade = rasters.hillshade(warped_dem_path, sun_az, sun_zen)
                utils.write(hillshade, hillshade_path)

        else:
            raise InvalidProductError(
                f"You should provide {CustomFields.SUN_AZ.value} and {CustomFields.SUN_ZEN.value} data to compute hillshade!"
            )

        return hillshade_path

    def _has_cloud_band(self, band: BandNames) -> bool:
        """
        Does this product has the specified cloud band ?
        """
        # TODO ?
        return False

    def _get_condensed_name(self) -> str:
        """
        Get products condensed name ({acq_datetime}_{constellation}_{product_type}).

        Returns:
            str: Condensed name
        """
        const = (
            self.constellation
            if isinstance(self.constellation, str)
            else self.constellation.name
        )
        return f"{self.get_datetime()}_{const}_{self.product_type}"

    @cache
    def _read_mtd(self) -> (etree._Element, dict):
        """
        Read metadata and outputs the metadata XML root and its namespaces as a dict

        Returns:
            (etree._Element, dict): Metadata XML root and its namespace
        """
        # Parsing global attributes
        global_attr_names = CustomFields.list_values()

        # Create XML attributes
        global_attr = []
        for attr in global_attr_names:
            if attr == CustomFields.BAND_MAP.value:
                str_attr = str(
                    {
                        key.name: val.id
                        for key, val in self.bands.items()
                        if val is not None
                    }
                )
            elif hasattr(self, attr):
                # Get it formatted
                val = getattr(self, attr)
                if isinstance(val, ListEnum):
                    str_attr = val.value
                elif isinstance(val, datetime):
                    str_attr = val.isoformat()
                else:
                    str_attr = str(val)
            else:
                str_attr = str(self.kwargs.get(attr))

            global_attr.append(E(attr, str_attr))

        mtd = E.custom_metadata(*global_attr)
        mtd_el = etree.fromstring(
            etree.tostring(
                mtd, pretty_print=True, xml_declaration=True, encoding="UTF-8"
            )
        )

        return mtd_el, {}

    @cache
    def get_orbit_direction(self) -> OrbitDirection:
        """
        Get cloud cover as given in the metadata

        .. code-block:: python

            >>> from eoreader.reader import Reader
            >>> path = r"S2A_MSIL1C_20200824T110631_N0209_R137_T30TTK_20200824T150432.SAFE.zip"
            >>> prod = Reader().open(path)
            >>> prod.get_orbit_direction().value
            "DESCENDING"

        Returns:
            OrbitDirection: Orbit direction (ASCENDING/DESCENDING)
        """
        od = self.kwargs.get(CustomFields.ORBIT_DIR.value)
        if od is not None:
            od = OrbitDirection.from_value(od)

        return od

    def _update_attrs_constellation_specific(
        self, xarr: xr.DataArray, bands: list, **kwargs
    ) -> xr.DataArray:
        """
        Update attributes of the given array (constellation specific)

        Args:
            xarr (xr.DataArray): Array whose attributes need an update
            bands (list): Array name (as a str or a list)

        Returns:
            xr.DataArray: Updated array/dataset
        """
        return xarr

    def _to_repr_constellation_specific(self) -> list:
        """
        Representation specific to the constellation

        Returns:
            list: Representation list (constellation specific)
        """
        return []<|MERGE_RESOLUTION|>--- conflicted
+++ resolved
@@ -30,11 +30,7 @@
 from lxml.builder import E
 from rasterio import crs
 from rasterio.enums import Resampling
-<<<<<<< HEAD
-from sertit import files, misc, rasters
-=======
-from sertit import files, logs, misc, rasters, vectors
->>>>>>> 466934d0
+from sertit import files, logs, misc, rasters
 from sertit.misc import ListEnum
 
 from eoreader import DATETIME_FMT, EOREADER_NAME, cache, utils
