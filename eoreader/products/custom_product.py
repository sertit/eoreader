--- conflicted
+++ resolved
@@ -405,11 +405,6 @@
         band: BandNames = None,
         pixel_size: tuple | list | float = None,
         size: list | tuple = None,
-<<<<<<< HEAD
-        gain: int = 1,
-        offset: int = 0,
-=======
->>>>>>> 129ca3e9
         **kwargs,
     ) -> xr.DataArray:
         """
@@ -423,11 +418,6 @@
             band (BandNames): Band to read
             pixel_size (tuple | list | float): Size of the pixels of the wanted band, in dataset unit (X, Y)
             size (tuple | list): Size of the array (width, height). Not used if pixel_size is provided.
-<<<<<<< HEAD
-            gain (int): Gain factor to convert DN to TOA radiance
-            bias (int): Bias factor to convert DN to TOA radiance
-=======
->>>>>>> 129ca3e9
             kwargs: Other arguments used to load bands
         Returns:
             xr.DataArray: Band xarray
