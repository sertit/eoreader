[![pypi](https://img.shields.io/pypi/v/eoreader.svg)](https://pypi.python.org/pypi/eoreader)
[![Conda](https://img.shields.io/conda/vn/conda-forge/eoreader.svg)](https://anaconda.org/conda-forge/eoreader)
[![Tests](https://github.com/sertit/eoreader/actions/workflows/test.yml/badge.svg)](https://github.com/sertit/eoreader/actions/workflows/test.yml)
[![Gitter](https://badges.gitter.im/eoreader/community.svg)](https://gitter.im/eoreader/community?utm_source=badge&utm_medium=badge&utm_campaign=pr-badge)
[![Apache](https://img.shields.io/badge/License-Apache%202.0-blue.svg)](https://github.com/sertit/eoreader/blob/master/LICENSE)
[![DOI](https://zenodo.org/badge/DOI/10.5281/zenodo.6461738.svg)](https://doi.org/10.5281/zenodo.6461738)
[![stars](https://img.shields.io/github/stars/sertit/eoreader?style=social)](https://github.com/sertit/eoreader)

# ![eoreader_logo](https://eoreader.readthedocs.io/en/latest/_static/favicon.png) EOReader

**EOReader** is a remote-sensing opensource python library reading [optical](https://eoreader.readthedocs.io/en/latest/optical.html)
and [SAR](https://eoreader.readthedocs.io/en/latest/sar.html) constellations, loading and stacking bands,
clouds, DEM and spectral indices in a sensor-agnostic way.

|**Optical** | **SAR**|
| --- | ---|
|`Sentinel-2` and `Sentinel-2 Theia`<br>`Sentinel-3 OLCI` and `SLSTR`<br>`Landsat` 1 to 9<br>`PlanetScope`<br>`Pleiades` and `Pleiades-Neo`<br>`SPOT 6-7`<br>`Vision-1`<br>`Maxar` (WorldViews, GeoEye)| `Sentinel-1`<br>`COSMO-Skymed` 1st and 2nd Generation<br>`TerraSAR-X`, `TanDEM-X` and `PAZ SAR`<br>`RADARSAT-2` and `RADARSAT-Constellation`<br>`ICEYE`<br>`SAOCOM`|

It also implements additional **sensor-agnostic** features:

- [`load`](https://eoreader.readthedocs.io/en/latest/api/eoreader.products.product.Product.html#eoreader.products.product.Product.load): Load many band types:
    - satellite bands ([optical](https://eoreader.readthedocs.io/en/latest/optical.html#satellite-bands) or [SAR](https://eoreader.readthedocs.io/en/latest/sar.html#sar-bands))
    - [index](https://eoreader.readthedocs.io/en/latest/optical.html#available-index)
    - [cloud bands](https://eoreader.readthedocs.io/en/latest/optical.html#cloud-bands)
    - [DEM bands](https://eoreader.readthedocs.io/en/latest/optical.html#dem-bands)
- [`stack`](https://eoreader.readthedocs.io/en/latest/api/eoreader.products.product.Product.html#eoreader.products.product.Product.stack): Stack all these type of bands

EOReader works with [`xarrays.DataArray`](http://xarray.pydata.org/en/stable/generated/xarray.DataArray.html#xarray.DataArray)
and [`geopandas.GeoDataFrames`](https://geopandas.org/docs/user_guide/data_structures.html#geodataframe)


## Python Quickstart

### Optical

```python
>>> from eoreader.reader import Reader
>>> from eoreader.bands import *

>>> # Sentinel-2 path
>>> s2_path = "S2B_MSIL1C_20181126T022319_N0207_R103_T51PWM_20181126T050025.SAFE"

>>> # Create the reader object and open satellite data
>>> reader = Reader()

>>> # The reader will recognize the constellation from its product structure
>>> s2_prod = reader.open(s2_path)

>>> # Load some bands and index
>>> bands = s2_prod.load([NDVI, GREEN, CLOUDS])

>>> # Create a stack with some bands
>>> stack = s2_prod.stack([RED, GREEN, BLUE], stack_path="s2_rgb_stack.tif")
```

### SAR

```python
>>> from eoreader.reader import Reader
>>> from eoreader.bands import *

>>> # Sentinel-1 GRD path
>>> s1_path = "S1B_EW_GRDM_1SDH_20200422T080459_20200422T080559_021254_028559_784D.zip"

>>>  # Create the reader object and open satellite data
>>> reader = Reader()

>>> # The reader will recognize the constellation from its product structure
>>> s1_prod = reader.open(s1_path)

>>> # Load some bands and index
>>> bands = s1_prod.load([VV, VV_DSPK])

>>> # Create a stack with some bands
>>> stack = s1_prod.stack([VV, VV_DSPK], stack_path="s1_vv_stack.tif")
```

> ⚠️**SNAP and SAR**
>
> SAR products need [`ESA SNAP`](https://senbox.atlassian.net/wiki/spaces/SNAP/pages/70503590/Creating+a+GPF+Graph)
> free software to be orthorectified and calibrated.
> Ensure that you have the folder containing your `gpt` executable in your `PATH`.

## Documentation
The API documentation can be found [here](https://eoreader.readthedocs.io/en/latest/).

## Examples

Available notebooks provided as examples:

- [Basic tutorial](https://eoreader.readthedocs.io/en/latest/notebooks/base.html)
- [Optical data](https://eoreader.readthedocs.io/en/latest/notebooks/optical.html)
- [SAR data](https://eoreader.readthedocs.io/en/latest/notebooks/SAR.html)
- [VHR data](https://eoreader.readthedocs.io/en/latest/notebooks/VHR.html)
- [Sentinel-3 data](https://eoreader.readthedocs.io/en/latest/notebooks/sentinel-3.html)
- [Water detection on multiple products](https://eoreader.readthedocs.io/en/latest/notebooks/water_detection.html)
- [DEM](https://eoreader.readthedocs.io/en/latest/notebooks/dem.html)
- [Custom stacks](https://eoreader.readthedocs.io/en/latest/notebooks/custom.html)
- [Methods to clean optical bands](https://eoreader.readthedocs.io/en/latest/notebooks/optical_cleaning_methods.html)
- [S3 Compatible Storage](https://eoreader.readthedocs.io/en/latest/notebooks/s3_compatible_storage.html)
- [Dask](https://eoreader.readthedocs.io/en/latest/notebooks/dask.html)
- [STAC](https://eoreader.readthedocs.io/en/latest/notebooks/stac.html)

## Installation

### Pip

You can install EOReader via pip:

`pip install eoreader`

EOReader mainly relies on `geopandas` and `rasterio` (through `rioxarray`).

On Windows and with pip, you may face installation issues due to GDAL.
The well known workaround of installing from [Gohlke's wheels](https://www.lfd.uci.edu/~gohlke/pythonlibs/#rasterio)
also applies here.
Please look at the [rasterio page](https://rasterio.readthedocs.io/en/latest/installation.html)
to learn more about that.

### Conda

You can install EOReader via conda:

<<<<<<< HEAD
```
conda config --env --set channel_priority strict
conda install -c conda-forge eoreader
```

=======
`conda config --env --set channel_priority strict`

`conda install -c conda-forge eoreader`
>>>>>>> a294b88a

## Context

SERTIT is part of the [Copernicus Emergency Management Service](https://emergency.copernicus.eu/)
rapid mapping and risk and recovery teams.

In these activations, we need to deliver information (such as flood or fire delineations, landslides mapping, etc.)
based on various constellations (more than 10 optical and 5 SAR). As every minute counts in production,
it seemed crucial to harmonize the ground on which are built our production tools, in order to make them
as sensor-agnostic as possible.

Thus, thanks to **EOReader**, these tools are made independent to the constellation:
- the algorithm (and its developer) can focus on its core tasks (such as extraction)
without taking into account the constellation characteristics
(how to load a band, which band correspond to which band number, which band to use for this index...)
- the addition of a new constellation is done effortlessly (if existing in **EOReader**) and without any modification of the algorithm
- the maintenance is simplified and the code is way more readable (no more ifs regarding the sensor type!)
- the testing is also simplified as the sensor-related parts are tested in this library

However, keep in mind that the support of all the constellations used in CEMS is done in a best effort mode, especially for commercial data.
Indeed, we may not have faced every product type, sensor mode or order configuration, so some details may be missing.
If this happens to you, do not hesitate to make a PR or write an issue about that !

## Press Release

- [ESA Success Story](https://earth.esa.int/eogateway/news/new-open-source-python-library-improves-rapid-mapping-services)

## License

**EOReader** is licensed under Apache License v2.0. See LICENSE file for details.

## Authors

**EOReader** has been created by [ICube-SERTIT](https://sertit.unistra.fr/).
Follow us on [twitter](https://twitter.com/eoreader)

## Credits

**EOReader** is built on top of amazing libs, without which it couldn't have been coded:

- [`geopandas`](https://geopandas.org/)
- [`rasterio`](https://rasterio.readthedocs.io/en/latest/)
- [`xarray`](http://xarray.pydata.org/en/stable/)
- [`rioxarray`](https://corteva.github.io/rioxarray/stable/)<|MERGE_RESOLUTION|>--- conflicted
+++ resolved
@@ -121,17 +121,10 @@
 
 You can install EOReader via conda:
 
-<<<<<<< HEAD
 ```
 conda config --env --set channel_priority strict
 conda install -c conda-forge eoreader
 ```
-
-=======
-`conda config --env --set channel_priority strict`
-
-`conda install -c conda-forge eoreader`
->>>>>>> a294b88a
 
 ## Context
 
